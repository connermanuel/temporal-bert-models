--- conflicted
+++ resolved
@@ -164,17 +164,11 @@
         "--use-fp16", help="If flag is used, use the fp16 backend.",
         action='store_true')
     parser.add_argument(
-<<<<<<< HEAD
         "--use_time_tokens", help="Indicates that the dataset has prepeneded time tokens. Use 'string' for tokenized strings, and 'special' for inserted special tokens.",
         choices=[None, "none", "string", "special"], default=None)
-=======
-        "--use-time-tokens", help="Indicates that the dataset has prepeneded time tokens. Use 'string' for tokenized strings, and 'special' for inserted special tokens.",
-        choices=[None, "string", "special"], default=None)
     parser.add_argument(
         "--sample", "Indicates that we should only use a small sample of the data.",
-        action='store_true'
-    )
->>>>>>> 66af1932
+        action='store_true')
     
     args = parser.parse_args()
     main(args)